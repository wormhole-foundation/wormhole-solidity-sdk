# Wormhole Solidity SDK

The purpose of this SDK is to provide helpers to take your existing single-chain solidity application cross-chain using Wormhole's automatic relayers

### Installation

**Foundry and Forge**

```bash
forge install wormhole-foundation/wormhole-solidity-sdk
```

### Example Usage + Introduction to Automatic Relayers

[HelloWormhole - Simple cross-chain message sending application](https://github.com/wormhole-foundation/hello-wormhole)

[HelloToken - Simple cross-chain token sending application](https://github.com/wormhole-foundation/hello-token)

### SDK Summary

- Includes interfaces to interact with contracts in the Wormhole ecosystem ([src/interfaces](https://github.com/wormhole-foundation/wormhole-solidity-sdk/tree/main/src/interfaces))
- Includes the base class ‘Base’ with helpers for common actions that will typically need to be done within ‘receiveWormholeMessages’:
<<<<<<< HEAD
  - [`onlyWormholeRelayer()`](https://github.com/wormhole-foundation/wormhole-solidity-sdk/blob/main/src/WormholeRelayerSDK.sol#L26): Checking that msg.sender is the wormhole relayer contract
  - [`replayProtect(bytes32 deliveryHash)`](https://github.com/wormhole-foundation/wormhole-solidity-sdk/blob/main/src/WormholeRelayerSDK.sol#L31): Checking that the current delivery has not already been processed (via the hash)
    Sometimes, Cross-chain applications may be set up such that there is one ‘spoke’ contract on every chain, which sends messages to the ‘hub’ contract. If so, we’d ideally only want to allow messages to be sent from these spoke contracts. Included are helpers for this:
  - [`setRegisteredSender(uint16 sourceChain, bytes32 sourceAddress)`](https://github.com/wormhole-foundation/wormhole-solidity-sdk/blob/main/src/WormholeRelayerSDK.sol#L49): Setting the specified sender for ‘sourceChain’ to be ‘sourceAddress’
  - [`isRegisteredSender(uint16 sourceChain, bytes32 sourceAddress)`](https://github.com/wormhole-foundation/wormhole-solidity-sdk/blob/main/src/WormholeRelayerSDK.sol#L37): Checking that the sender who requested the delivery is the registered address for that chain
    Look at [test/Fork.t.sol](https://github.com/wormhole-foundation/wormhole-solidity-sdk/blob/main/test/Fork.t.sol#L16) for an example usage of Base
- Included are also the ‘[TokenSender](https://github.com/wormhole-foundation/wormhole-solidity-sdk/blob/main/src/WormholeRelayerSDK.sol#L79)’ and ‘[TokenReceiver](https://github.com/wormhole-foundation/wormhole-solidity-sdk/blob/main/src/WormholeRelayerSDK.sol#L186)’ base classes with helpers for smart contracts that wish to send and receive tokens using Wormhole’s TokenBridge. See ‘[HelloToken](https://github.com/wormhole-foundation/hello-token)’ for example usage.
- Included are helpers that help set up a local forge testing environment. See ‘[HelloWormhole](https://github.com/wormhole-foundation/hello-wormhole)’ for example usage.
=======
  - `onlyWormholeRelayer()`: Checking that msg.sender is the wormhole relayer contract
  - `replayProtect(bytes32 deliveryHash)`: Checking that the current delivery has not already been processed (via the hash)
    Sometimes, Cross-chain applications may be set up such that there is one ‘spoke’ contract on every chain, which sends messages to the ‘hub’ contract. If so, we’d ideally only want to allow messages to be sent from these spoke contracts. Included are helpers for this:
  - `setRegisteredSender(uint16 sourceChain, bytes32 sourceAddress)`: Setting the specified sender for ‘sourceChain’ to be ‘sourceAddress’
  - `isRegisteredSender(uint16 sourceChain, bytes32 sourceAddress)` : Checking that the sender who requested the delivery is the registered address for that chain
    Look at test/Counter.t.sol for an example usage of Base
- Included are also the ‘TokenSender’ and ‘TokenReceiver’ base classes with helpers for smart contracts that wish to send and receive tokens using Wormhole’s TokenBridge. See ‘HelloToken’ for example usage.
- Included are helpers that help set up a local forge testing environment. See ‘HelloWormhole’ for example usage.

**Note: This code is meant to be used as starter / reference code. Feel free to modify for use in your contracts, and also make sure to audit any code used from here as part of your contracts before deploying to mainnet.**
>>>>>>> e471ace2
<|MERGE_RESOLUTION|>--- conflicted
+++ resolved
@@ -20,7 +20,6 @@
 
 - Includes interfaces to interact with contracts in the Wormhole ecosystem ([src/interfaces](https://github.com/wormhole-foundation/wormhole-solidity-sdk/tree/main/src/interfaces))
 - Includes the base class ‘Base’ with helpers for common actions that will typically need to be done within ‘receiveWormholeMessages’:
-<<<<<<< HEAD
   - [`onlyWormholeRelayer()`](https://github.com/wormhole-foundation/wormhole-solidity-sdk/blob/main/src/WormholeRelayerSDK.sol#L26): Checking that msg.sender is the wormhole relayer contract
   - [`replayProtect(bytes32 deliveryHash)`](https://github.com/wormhole-foundation/wormhole-solidity-sdk/blob/main/src/WormholeRelayerSDK.sol#L31): Checking that the current delivery has not already been processed (via the hash)
     Sometimes, Cross-chain applications may be set up such that there is one ‘spoke’ contract on every chain, which sends messages to the ‘hub’ contract. If so, we’d ideally only want to allow messages to be sent from these spoke contracts. Included are helpers for this:
@@ -29,15 +28,4 @@
     Look at [test/Fork.t.sol](https://github.com/wormhole-foundation/wormhole-solidity-sdk/blob/main/test/Fork.t.sol#L16) for an example usage of Base
 - Included are also the ‘[TokenSender](https://github.com/wormhole-foundation/wormhole-solidity-sdk/blob/main/src/WormholeRelayerSDK.sol#L79)’ and ‘[TokenReceiver](https://github.com/wormhole-foundation/wormhole-solidity-sdk/blob/main/src/WormholeRelayerSDK.sol#L186)’ base classes with helpers for smart contracts that wish to send and receive tokens using Wormhole’s TokenBridge. See ‘[HelloToken](https://github.com/wormhole-foundation/hello-token)’ for example usage.
 - Included are helpers that help set up a local forge testing environment. See ‘[HelloWormhole](https://github.com/wormhole-foundation/hello-wormhole)’ for example usage.
-=======
-  - `onlyWormholeRelayer()`: Checking that msg.sender is the wormhole relayer contract
-  - `replayProtect(bytes32 deliveryHash)`: Checking that the current delivery has not already been processed (via the hash)
-    Sometimes, Cross-chain applications may be set up such that there is one ‘spoke’ contract on every chain, which sends messages to the ‘hub’ contract. If so, we’d ideally only want to allow messages to be sent from these spoke contracts. Included are helpers for this:
-  - `setRegisteredSender(uint16 sourceChain, bytes32 sourceAddress)`: Setting the specified sender for ‘sourceChain’ to be ‘sourceAddress’
-  - `isRegisteredSender(uint16 sourceChain, bytes32 sourceAddress)` : Checking that the sender who requested the delivery is the registered address for that chain
-    Look at test/Counter.t.sol for an example usage of Base
-- Included are also the ‘TokenSender’ and ‘TokenReceiver’ base classes with helpers for smart contracts that wish to send and receive tokens using Wormhole’s TokenBridge. See ‘HelloToken’ for example usage.
-- Included are helpers that help set up a local forge testing environment. See ‘HelloWormhole’ for example usage.
-
-**Note: This code is meant to be used as starter / reference code. Feel free to modify for use in your contracts, and also make sure to audit any code used from here as part of your contracts before deploying to mainnet.**
->>>>>>> e471ace2
+**Note: This code is meant to be used as starter / reference code. Feel free to modify for use in your contracts, and also make sure to audit any code used from here as part of your contracts before deploying to mainnet.**